import pandas as pd
import numpy as np
import os
import random
import itertools
from sklearn.utils import shuffle
from typing import Dict, List
from models.three_graph_rna import GraphRNA
import torch
import torch.nn.functional as F
from torch_geometric.data import HeteroData
import torch_geometric.transforms as T
from models_handlers.model_handlers_utils import calc_binary_classification_metrics_using_y_score, \
    get_stratified_cv_folds_for_unique, stratified_cv_for_interaction
from utils.utils_general import order_df, split_df_samples
import logging
logger = logging.getLogger(__name__)


class GraphRNAModelHandler(object):
    """
    Class to ...
    # https://scikit-learn.org/stable/modules/generated/sklearn.ensemble.IsolationForest.html

    Parameters
    ----------

    Attributes
    ----------
    Same as parameters
    """
    # ------  Nodes  ------
    nodes_are_defined = False
<<<<<<< HEAD
    mrna_nid_col = 'mrna_node_id'
    mrna = 'mrna'
    ##  mRNA that interact with sRNA
    mrna_nodes_with_srna = None  # init in _prepare_data
    mrna_nid_col_with_srna = 'mrna_node_id_with_mirna'
    mrna_eco_acc_col_with_srna = None
    mrna_with_srna = 'mrna_with_mirna'
=======
    ##  mRNA that interact with sRNA
    mrna_nodes_with_srna = None  # init in _prepare_data
    mrna_nid_col_with_srna = 'mrna_node_id_with_srna'
    mrna_eco_acc_col_with_srna = None
    mrna_with_srna = 'mrna_with_srna'
>>>>>>> be207446

    ##  mRNA that interact with RBP
    mrna_nodes_with_rbp = None  # init in _prepare_data
    mrna_nid_col_with_rbp = 'mrna_node_id_with_rbp'
    mrna_eco_acc_col_with_rbp = None
<<<<<<< HEAD
    mrna_with_rbp = 'mrna_with_rbp'

    ## mRNA after combining both interaction types:
    mrna_nodes = None
=======
    mrna_with_rbp = 'mrna_with_rbpa'
>>>>>>> be207446

    ##  sRNA
    srna_nodes = None  # init in _prepare_data
    srna_nid_col = 'srna_node_id'
    srna_eco_acc_col = None
    srna = 'srna'
    
    ##  RBP
    rbp_nodes = None  # init in _prepare_data
    rbp_nid_col = 'rbp_node_id'
    rbp_eco_acc_col = None
    rbp = 'rbp'

    # ------  Edges  ------
    # ---  interactions 
    # --- (sRNA - mRNA)
    srna_mrna_val_col = None  # in case additional edge features are requested
    srna_to_mrna = 'targets'  # ("rates")
    # binary_intr_label_col= 'interaction_label'
    binary_srna_intr_label_col = 'interaction_label_mirna'
    # ---  (RBP - mRNA)
    rbp_mrna_val_col = None  # in case additional edge features are requested
    rbp_to_mrna = 'rbp_targets'  # ("rates") ??????????????????????????????????????
    binary_rbp_intr_label_col = 'interaction_label_rbp'

    # ------  Params  ------
    # --- train data
    # for train data, sample negative edges with a ratio of x:1
    cv_neg_sampling_ratio_data = 1.0
    train_neg_sampling_ratio_data = 1.0
    sampling_seed = 20
    # Across the training edges, we use 70% of edges for message passing, and 30% of edges for supervision.
    train_supervision_ratio = 0.3

    debug_logs = False

    def __init__(self, seed: int = 100):
        super(GraphRNAModelHandler, self).__init__()
        self.seed = seed
        # set random seeds
        np.random.seed(seed)
        random.seed(seed)
        torch.manual_seed(seed)
        torch.cuda.manual_seed(seed)
        # # When running on the CuDNN backend, two further options must be set
        # torch.backends.cudnn.deterministic = True
        # torch.backends.cudnn.benchmark = False
        # Set a fixed value for the hash seed
        os.environ["PYTHONHASHSEED"] = str(seed)

    @staticmethod
    def get_model_args() -> Dict[str, object]:
        """   torch_geometric.__version__ = '2.1.0'  """
        logger.debug("getting GraphRNA model_args")
        model_args = {
            # 1 - constructor args
            'hidden_channels': 64,
            # 2 - fit (train) args
            'learning_rate': 0.001,
            'epochs': 25
        }
        return model_args

    @staticmethod
    def log_df_stats(df: pd.DataFrame, label_srna_col: str, label_rbp_col: str, df_nm: str = None):
        df_nm = 'df' if pd.isnull(df_nm) else df_nm
        _pos_df_srna = sum(df[label_srna_col])
        _pos_df_rbp = sum(df[label_rbp_col])

        logger.debug(f' {df_nm}: {len(df)} interactions mrna-srna (P: {_pos_df_srna}, N: {len(df) - _pos_df_srna})')
        logger.debug(f' {df_nm}: {len(df)} interactions mrna-rbp (P: {_pos_df_rbp}, N: {len(df) - _pos_df_rbp})')

        return

    @staticmethod
    def log_df_rna_eco(rna_name: str, rna_eco_df: pd.DataFrame, acc_col: str):
        logger.debug(f' {rna_name} data from EcoCyc: {len(set(rna_eco_df[acc_col]))} unique {rna_name}s of E.coli')
        return

    @staticmethod
    def _map_rna_nodes_and_edges(out_rna_node_id_col: str, rna_eco: pd.DataFrame, e_acc_col: str, interaction_type: str='') -> \
            (pd.DataFrame, pd.DataFrame):
        """ map accession to node id """
        # 1 - Nodes = EcoCyc data
        rna_nodes = rna_eco
        # 1.1 - map from original id (acc) to node id (consecutive values)
        rna_nodes[out_rna_node_id_col] = np.arange(len(rna_nodes))
        rna_nodes = order_df(df=rna_nodes, first_cols=[out_rna_node_id_col])
        if interaction_type!='':
            rna_nodes[interaction_type] = True  # Mark this node as having this type of interaction (sRNA or RBP)

        rna_map = rna_eco[[out_rna_node_id_col, e_acc_col]]

        return rna_map, rna_nodes

    @staticmethod
    def _pos_neg_split(df: pd.DataFrame, binary_label_col: str) -> (pd.DataFrame, pd.DataFrame):
        df_pos = df[df[binary_label_col] == 1].reset_index(drop=True)
        df_neg = df[df[binary_label_col] == 0].reset_index(drop=True)
        return df_pos, df_neg

    @staticmethod
    def _remove_synthetic_samples(X: pd.DataFrame, y_srna: List[int], y_rbp: List[int], metadata: pd.DataFrame, is_syn_col: str) -> \
            (pd.DataFrame, List[int], pd.DataFrame):
        '''

        Parameters
        ----------
        X: pd.DataFrame (n_samples, N_features)
        y: list (n_samples,)
        metadata: pd.DataFrame (n_samples, T_features)
        is_syn_col: is synthetic indicator columns in metadata df

        Returns
        -------

        '''
        logger.debug("removing synthetic samples from train")
        assert len(X) == len(y_srna) == len(y_rbp) == len(metadata), "X, y, metadata mismatch"
        assert sorted(set(y_srna)) in [[0, 1], [1]], "y_srna is not binary"
        assert sorted(set(y_rbp)) in [[0, 1], [1]], "y is not binary"

        mask_not_synthetic = ~metadata[is_syn_col].reset_index(drop=True)
        metadata = metadata.reset_index(drop=True)[mask_not_synthetic]
        X = X.reset_index(drop=True)[mask_not_synthetic]
        # y = list(pd.Series(y)[mask_not_synthetic])
        y_srna = list(pd.Series(y_srna)[mask_not_synthetic])
        y_rbp = list(pd.Series(y_rbp)[mask_not_synthetic])
        logger.debug(f"removed {len(mask_not_synthetic) - len(X)} synthetic samples from X "
                     f"(before: {len(mask_not_synthetic)}, after: {len(X)})")
        logger.debug(f"removed {len(mask_not_synthetic) - len(metadata)} synthetic samples from metadata "
                     f"(before: {len(mask_not_synthetic)}, after: {len(metadata)})")
        return X, y_srna, y_rbp, metadata

    # @classmethod
    # def _add_neg_samples(cls, unq_intr_pos: pd.DataFrame, ratio: float, _shuffle: bool = False) -> HeteroData:
    #     assert sum(unq_intr_pos[cls.binary_intr_label_col]) == len(unq_intr_pos), "unq_intr_pos has negatives"
    #     _pos = list(zip(list(unq_intr_pos[cls.srna_nid_col]), list(unq_intr_pos[cls.mrna_nid_col])))
    #     _all = list(itertools.product(list(cls.srna_nodes[cls.srna_nid_col]), list(cls.mrna_nodes[cls.mrna_nid_col])))
    #     _unknown = pd.Series(list(set(_all) - set(_pos)))
    #     _unknown_df = pd.DataFrame({
    #         cls.binary_intr_label_col: 0,
    #         cls.srna_nid_col: _unknown.apply(lambda x: x[0]),
    #         cls.mrna_nid_col: _unknown.apply(lambda x: x[1])
    #     })

    #     n = max(int(len(_pos) * ratio), 1)
    #     _neg_samples = _unknown_df.sample(n=n, random_state=cls.sampling_seed)
    #     out = pd.concat(objs=[unq_intr_pos, _neg_samples], axis=0, ignore_index=True).reset_index(drop=True)
    #     if _shuffle:
    #         out = pd.DataFrame(shuffle(out)).reset_index(drop=True)

    #     return out

    @classmethod
    def _add_neg_samples(cls, unq_intr_pos: dict, ratio: float, _shuffle: bool = False) -> pd.DataFrame:
        # Ensure the positive interactions are correctly identified

        # Check for negative interactions in the RBP and sRNA DataFrames
        assert not any(unq_intr_pos['RBP'][cls.binary_rbp_intr_label_col] == 0), "unq_intr_pos has negatives for RBP"
        assert not any(unq_intr_pos['sRNA'][cls.binary_srna_intr_label_col] == 0), "unq_intr_pos has negatives for miRNA"
        
        # Extract positive interaction pairs (for miRNA-sRNA and mRNA-RBP)
        _pos_mirna_mrna = list(zip(list(unq_intr_pos['sRNA'][cls.srna_nid_col]), list(unq_intr_pos['sRNA'][cls.mrna_nid_col_with_srna])))
        # _pos_rbp_mrna = list(zip(list(unq_intr_pos['RBP']['RBP']), list(unq_intr_pos['RBP']['mRNA_ID_with_RBP'])))
        _pos_rbp_mrna = list(zip(list(unq_intr_pos['RBP'][cls.rbp_nid_col]), list(unq_intr_pos['RBP'][cls.mrna_nid_col_with_rbp])))
        # Generate all possible combinations of miRNA-sRNA and mRNA-RBP
        _all_mirna_mrna = list(itertools.product(list(cls.srna_nodes[cls.srna_nid_col]), list(cls.mrna_nodes['mrna_node_id'])))
        _all_rbp_mrna = list(itertools.product(list(cls.rbp_nodes[cls.rbp_nid_col]), list(cls.mrna_nodes['mrna_node_id'])))
        
        # Get unknown/negative samples by subtracting positives from all possible combinations
        _unknown_mirna_mrna = pd.Series(list(set(_all_mirna_mrna) - set(_pos_mirna_mrna)))
        _unknown_rbp_mrna = pd.Series(list(set(_all_rbp_mrna) - set(_pos_rbp_mrna)))

        # Create DataFrames for the unknown negative interactions
        _unknown_mirna_mrna_df = pd.DataFrame({
            cls.binary_srna_intr_label_col: 0,
            cls.srna_nid_col: _unknown_mirna_mrna.apply(lambda x: x[0]),
            cls.mrna_nid_col_with_srna: _unknown_mirna_mrna.apply(lambda x: x[1])
        })
        
        _unknown_rbp_mrna_df = pd.DataFrame({
            cls.binary_rbp_intr_label_col: 0,
            cls.rbp_nid_col: _unknown_rbp_mrna.apply(lambda x: x[0]),
            cls.mrna_nid_col_with_rbp: _unknown_rbp_mrna.apply(lambda x: x[1])
        })

        # Determine the number of negative samples to match the positive sample ratio
        n_mirna_mrna = max(int(len(_pos_mirna_mrna) * ratio), 1)
        n_rbp_mrna = max(int(len(_pos_rbp_mrna) * ratio), 1)
        
        # Sample the negative interactions
        _neg_samples_mirna_mrna = _unknown_mirna_mrna_df.sample(n=n_mirna_mrna, random_state=cls.sampling_seed)
        _neg_samples_rbp_mrna = _unknown_rbp_mrna_df.sample(n=n_rbp_mrna, random_state=cls.sampling_seed)

        # Concatenate the positive interactions with the negative samples
        out_mirna_mrna = pd.concat(objs=[unq_intr_pos['sRNA'][[cls.srna_nid_col, cls.mrna_nid_col_with_srna, cls.binary_srna_intr_label_col]], _neg_samples_mirna_mrna], axis=0, ignore_index=True).reset_index(drop=True)
        out_rbp_mrna = pd.concat(objs=[unq_intr_pos['RBP'][[cls.rbp_nid_col, cls.mrna_nid_col_with_rbp, cls.binary_rbp_intr_label_col]], _neg_samples_rbp_mrna], axis=0, ignore_index=True).reset_index(drop=True)

        # Optionally shuffle the output
        if _shuffle:
            out_mirna_mrna = pd.DataFrame(shuffle(out_mirna_mrna)).reset_index(drop=True)
            out_rbp_mrna = pd.DataFrame(shuffle(out_rbp_mrna)).reset_index(drop=True)

        # Return the combined DataFrame
        return pd.concat([out_mirna_mrna, out_rbp_mrna], axis=1)



    @classmethod
    def combine_pos_neg_samples(cls, unq_intr_pos: pd.DataFrame, neg_df: pd.DataFrame, ratio: float, _shuffle: bool = False):
        _pos = list(zip(list(unq_intr_pos[cls.srna_nid_col]), list(unq_intr_pos[cls.mrna_nid_col])))
        n = max(int(len(_pos) * ratio), 1)
        _neg_samples = neg_df.sample(n=n, random_state=cls.sampling_seed)
        out = pd.concat(objs=[unq_intr_pos, _neg_samples], axis=0, ignore_index=True).reset_index(drop=True)
        if _shuffle:
            out = pd.DataFrame(shuffle(out)).reset_index(drop=True)
        
        return out

    @classmethod
    # TODO
<<<<<<< HEAD
    def _get_unique_inter(cls, metadata: pd.DataFrame, y_srna: List[int],  y_rbp: List[int], srna_acc_col: str, rbp_acc_col: str, 
=======
    def _get_unique_inter(cls, metadata: pd.DataFrame, y: List[int], srna_acc_col: str, rbp_acc_col: str, 
>>>>>>> be207446
                            mrna_acc_with_srna_col: str, mrna_acc_with_rbp_col: str,
                            df_nm: str = None) -> pd.DataFrame:
        ''' srna_acc_col: str - sRNA EcoCyc accession id col in metadata '''
        # 1 - data validation
        _len = len(metadata)
        srna_acc = metadata[srna_acc_col]
        mrna_acc_with_srna = metadata[mrna_acc_with_srna_col]
        rbp_acc = metadata[rbp_acc_col]
        mrna_acc_with_rbp = metadata[mrna_acc_with_rbp_col]

<<<<<<< HEAD
        assert sorted(set(y_srna)) in [[0, 1], [1]], "y_srna is not binary"
        assert sorted(set(y_rbp)) in [[0, 1], [1]], "y_rbp is not binary"

=======
        assert sorted(set(y)) in [[0, 1], [1]], "y is not binary"
>>>>>>> be207446
        assert sum(pd.isnull(srna_acc)) + sum(pd.isnull(mrna_acc_with_srna)) + sum(pd.isnull(mrna_acc_with_rbp)) + sum(pd.isnull(rbp_acc)) == 0, "some acc id are null"
        # 2 - get unique sRNA-mRNA interactions
        unq_intr = pd.DataFrame({
            srna_acc_col: metadata[srna_acc_col],
<<<<<<< HEAD
            mrna_acc_with_srna_col: metadata[mrna_acc_with_srna_col],
            rbp_acc_col: metadata[rbp_acc_col],
            mrna_acc_with_rbp_col: metadata[mrna_acc_with_rbp_col],
            cls.binary_srna_intr_label_col: y_srna,
            cls.binary_rbp_intr_label_col: y_rbp
=======
            mrna_acc_with_srna: metadata[mrna_acc_with_srna],
            rbp_acc: metadata[rbp_acc],
            mrna_acc_with_rbp: metadata[mrna_acc_with_rbp],

            cls.binary_intr_label_col: y
>>>>>>> be207446
        })
        cls.log_df_stats(df=unq_intr, label_srna_col=cls.binary_srna_intr_label_col, label_rbp_col=cls.binary_rbp_intr_label_col, df_nm=df_nm)
        unq_intr = unq_intr.drop_duplicates().reset_index(drop=True)
        # 2 - log unique
        cls.log_df_stats(df=unq_intr, label_srna_col=cls.binary_srna_intr_label_col, label_rbp_col=cls.binary_rbp_intr_label_col, df_nm=f"unique_{df_nm}")

        return unq_intr

    @classmethod
    # TODO
    def _assert_no_data_leakage(cls, unq_train: pd.DataFrame, unq_test: pd.DataFrame, srna_acc_col: str,
                                mrna_acc_col: str):
        logger.debug("assert no data leakage")
        train_tup = set(zip(unq_train[srna_acc_col], unq_train[mrna_acc_col], unq_train[cls.binary_intr_label_col]))
        test_tup = set(zip(unq_test[srna_acc_col], unq_test[mrna_acc_col], unq_test[cls.binary_intr_label_col]))
        dupl = sorted(train_tup - (train_tup - test_tup))
        assert len(dupl) == 0, f"{len(dupl)} duplicated interactions in train and test"
        return

    @classmethod
    # TODO
    def _map_inter(cls, intr: pd.DataFrame, mrna_acc_with_srna_col: str, mrna_map_with_srna: pd.DataFrame,
                   m_map_acc_with_s_col: str, srna_acc_col: str, srna_map: pd.DataFrame, s_map_acc_col: str, 
                   mrna_acc_with_rbp_col: str, mrna_map_with_rbp: pd.DataFrame, m_map_acc_with_r_col: str, rbp_acc_col: str,
                   rbp_map: pd.DataFrame, r_map_acc_col: str) -> pd.DataFrame:
        _len, _cols = len(intr), list(intr.columns.values)
<<<<<<< HEAD
        intr = pd.merge(intr, mrna_map_with_srna, left_on=mrna_acc_with_srna_col, right_on=m_map_acc_with_s_col, how='left')
        intr = pd.merge(intr, srna_map, left_on=srna_acc_col, right_on=s_map_acc_col, how='left')
        intr = pd.merge(intr, mrna_map_with_rbp, left_on=mrna_acc_with_rbp_col, right_on=m_map_acc_with_r_col, how='left')
        intr = pd.merge(intr, rbp_map, left_on=rbp_acc_col, right_on=r_map_acc_col, how='left')
        
        assert len(intr) == _len, "duplications post merge"
        intr = intr[[cls.mrna_nid_col_with_srna, cls.srna_nid_col, cls.mrna_nid_col_with_rbp, cls.rbp_nid_col] + _cols]

=======
        intr = pd.merge(intr, mrna_map_with_srna, left_on=mrna_acc_with_srna_col, right_on=m_map_acc_with_s_col, how='left', suffixes=('', '_mrna_srna'))
        intr = pd.merge(intr, srna_map, left_on=srna_acc_col, right_on=s_map_acc_col, how='left')
        intr = pd.merge(intr, mrna_map_with_rbp, left_on=mrna_acc_with_rbp_col, right_on=m_map_acc_with_r_col, how='left', suffixes=('', '_mrna_rbp'))
        intr = pd.merge(intr, rbp_map, left_on=rbp_acc_col, right_on=r_map_acc_col, how='left')

        assert len(intr) == _len, "duplications post merge"
        intr = intr[[cls.mrna_nid_col_with_srna, cls.srna_nid_col, cls.mrna_nid_col_with_rbp, cls.rbp_nid_col] + _cols]
>>>>>>> be207446
        return intr

    @classmethod
    def _define_nodes_and_edges(cls, **kwargs):
        # 1 - mRNA-srna
<<<<<<< HEAD
        # 1.1 - get map, nodes and edges
        m_eco_acc_col_with_srna = kwargs['me_acc_col_with_srna']
        cls.log_df_rna_eco(rna_name='mRNA_with_mirna', rna_eco_df=kwargs['mrna_eco_with_srna'], acc_col=m_eco_acc_col_with_srna)
        _, mrna_nodes_with_srna = \
            cls._map_rna_nodes_and_edges(out_rna_node_id_col=cls.mrna_nid_col_with_srna, rna_eco=kwargs['mrna_eco_with_srna'],
                                         e_acc_col=m_eco_acc_col_with_srna, interaction_type='has_mirna_interaction')
        # 1.2 - set
        # nodes
        cls.mrna_nodes_with_srna = mrna_nodes_with_srna
        cls.mrna_eco_acc_col_with_srna = m_eco_acc_col_with_srna

        # 1 - mRNA-rbp
        # 1.1 - get map, nodes and edges
        m_eco_acc_col_with_rbp = kwargs['me_acc_col_with_rbp']
        cls.log_df_rna_eco(rna_name='mRNA_with_rbp', rna_eco_df=kwargs['mrna_eco_with_rbp'], acc_col=m_eco_acc_col_with_rbp)
        _, mrna_nodes_with_rbp = \
            cls._map_rna_nodes_and_edges(out_rna_node_id_col=cls.mrna_nid_col_with_rbp, rna_eco=kwargs['mrna_eco_with_rbp'],
                                         e_acc_col=m_eco_acc_col_with_rbp, interaction_type='has_rbp_interaction')
        # 1.2 - set
        # nodes
        cls.mrna_nodes_with_rbp = mrna_nodes_with_rbp
        cls.mrna_eco_acc_col_with_rbp = m_eco_acc_col_with_rbp

        # Merge both mRNA interaction types on the common node
        # cls.mrna_nodes = pd.merge(mrna_nodes_with_srna, mrna_nodes_with_rbp, 
        #                     on=cls.mrna_nid_col, how='outer', suffixes=('_srna', '_rbp'))
        cls.mrna_nodes = pd.merge(
            mrna_nodes_with_srna.rename(columns={cls.mrna_nid_col_with_srna: cls.mrna_nid_col}), 
            mrna_nodes_with_rbp.rename(columns={cls.mrna_nid_col_with_rbp: cls.mrna_nid_col}),
            on=cls.mrna_nid_col, 
            how='outer', 
            suffixes=('_mirna', '_rbp')
        )
        # Fill missing values (if some nodes only have one interaction type)
        cls.mrna_nodes['has_mirna_interaction'] = cls.mrna_nodes['has_mirna_interaction'].fillna(False)
        cls.mrna_nodes['has_rbp_interaction'] = cls.mrna_nodes['has_rbp_interaction'].fillna(False)
=======
        # 1.1 - get map, nodes and edges
        m_eco_acc_col_with_srna = kwargs['me_acc_col_with_srna']
        cls.log_df_rna_eco(rna_name='mRNA_with_srna', rna_eco_df=kwargs['mrna_eco_with_srna'], acc_col=m_eco_acc_col_with_srna)
        _, mrna_nodes_with_srna = \
            cls._map_rna_nodes_and_edges(out_rna_node_id_col=cls.mrna_nid_col_with_srna, rna_eco=kwargs['mrna_eco_with_srna'],
                                         e_acc_col=m_eco_acc_col_with_srna)
        # 1.2 - set
        # nodes
        cls.mrna_nodes_with_srna = mrna_nodes_with_srna
        cls.mrna_eco_acc_col_with_srna = m_eco_acc_col_with_srna

        # 1 - mRNA-rbp
        # 1.1 - get map, nodes and edges
        m_eco_acc_col_with_rbp = kwargs['me_acc_col_with_rbp']
        cls.log_df_rna_eco(rna_name='mRNA_with_rbp', rna_eco_df=kwargs['mrna_eco_with_rbp'], acc_col=m_eco_acc_col_with_rbp)
        _, mrna_nodes_with_rbp = \
            cls._map_rna_nodes_and_edges(out_rna_node_id_col=cls.mrna_nid_col_with_rbp, rna_eco=kwargs['mrna_eco_with_rbp'],
                                         e_acc_col=m_eco_acc_col_with_rbp)
        # 1.2 - set
        # nodes
        cls.mrna_nodes_with_rbp = mrna_nodes_with_rbp
        cls.mrna_eco_acc_col_with_rbp = m_eco_acc_col_with_rbp
>>>>>>> be207446

        # 2 - sRNA
        # 2.1 - get map, nodes and edges
        s_eco_acc_col = kwargs['se_acc_col']
        cls.log_df_rna_eco(rna_name='sRNA', rna_eco_df=kwargs['srna_eco'], acc_col=s_eco_acc_col)
        _, srna_nodes = \
            cls._map_rna_nodes_and_edges(out_rna_node_id_col=cls.srna_nid_col, rna_eco=kwargs['srna_eco'],
                                         e_acc_col=s_eco_acc_col)
        # 2.2 - set
        # nodes
        cls.srna_nodes = srna_nodes
        cls.srna_eco_acc_col = s_eco_acc_col

        # 3 - RBP
        # 3.1 - get map, nodes and edges
        r_eco_acc_col = kwargs['re_acc_col']
        cls.log_df_rna_eco(rna_name='RBP', rna_eco_df=kwargs['rbp_eco'], acc_col=r_eco_acc_col)
        _, rbp_nodes = \
            cls._map_rna_nodes_and_edges(out_rna_node_id_col=cls.rbp_nid_col, rna_eco=kwargs['rbp_eco'],
                                         e_acc_col=r_eco_acc_col)
        # 3.2 - set
        # nodes
        cls.rbp_nodes = rbp_nodes
        cls.rbp_eco_acc_col = r_eco_acc_col

        # indicator
        cls.nodes_are_defined = True

        return

    @classmethod
<<<<<<< HEAD
=======
    #TODO:  _map_inter, sort_values
>>>>>>> be207446
    def _map_interactions_to_edges(cls, unique_intr: pd.DataFrame, srna_acc_col: str, mrna_acc_with_srna_col: str,
                                    mrna_acc_with_rbp_col: str, rbp_acc_col: str) -> \
                            (pd.DataFrame, pd.DataFrame, pd.DataFrame):
        logger.debug("mapping interactions to edges")
        mrna_map_with_srna = cls.mrna_nodes_with_srna[[cls.mrna_nid_col_with_srna, cls.mrna_eco_acc_col_with_srna]]
        mrna_map_with_rbp = cls.mrna_nodes_with_rbp[[cls.mrna_nid_col_with_rbp, cls.mrna_eco_acc_col_with_rbp]]
        srna_map = cls.srna_nodes[[cls.srna_nid_col, cls.srna_eco_acc_col]]
        rbp_map = cls.rbp_nodes[[cls.rbp_nid_col, cls.rbp_eco_acc_col]]
        unique_intr = cls._map_inter(intr=unique_intr, mrna_acc_with_srna_col=mrna_acc_with_srna_col,
                                     mrna_map_with_srna=mrna_map_with_srna, m_map_acc_with_s_col=cls.mrna_eco_acc_col_with_srna, 
                                     srna_acc_col=srna_acc_col, srna_map=srna_map, s_map_acc_col=cls.srna_eco_acc_col, 
                                     mrna_acc_with_rbp_col=mrna_acc_with_rbp_col, mrna_map_with_rbp=mrna_map_with_rbp, 
                                     m_map_acc_with_r_col=cls.mrna_eco_acc_col_with_rbp,
                                     rbp_acc_col=rbp_acc_col,
                                     rbp_map=rbp_map, r_map_acc_col=cls.rbp_eco_acc_col)

<<<<<<< HEAD
        # --- ???
=======
        unique_intr = cls._map_inter(intr=unique_intr, mrna_acc_with_srna_col=mrna_acc_with_srna_col,
                                     mrna_map_with_srna=mrna_map_with_srna, m_map_acc_with_s_col=cls.mrna_eco_acc_col_with_srna, 
                                     srna_acc_col=srna_acc_col, srna_map=srna_map, s_map_acc_col=cls.srna_eco_acc_col, 
                                     mrna_acc_with_rbp_col=mrna_acc_with_rbp_col, mrna_map_with_rbp=mrna_map_with_rbp, 
                                     m_map_acc_with_r_col=cls.mrna_eco_acc_col_with_rbp,
                                     rbp_acc_col=rbp_acc_col
                                     rbp_map=rbp_map, r_map_acc_col=cls.rbp_eco_acc_col)
>>>>>>> be207446
        unique_intr = unique_intr.sort_values(by=[cls.srna_nid_col, cls.mrna_nid_col_with_srna, cls.rbp_nid_col, cls.mrna_nid_col_with_rbp]).reset_index(drop=True)

        return unique_intr

    @classmethod
    def _generate_train_and_test(cls, edges: dict) -> (HeteroData, HeteroData):
        # ------  Train Data  ------
        train_data = HeteroData()
        # ------  Nodes
        train_data[cls.srna].node_id = torch.arange(len(cls.srna_nodes))
        train_data[cls.mrna].node_id = torch.arange(len(cls.mrna_nodes))
        train_data[cls.rbp].node_id = torch.arange(len(cls.rbp_nodes))
        train_data[cls.mrna].x = None
        # ------  Edges
        # edges for message passing
        # sRNA
        train_edge_index = torch.stack([torch.from_numpy(np.array(edges['train']['message_passing']['label_index_0'])),
                                       torch.from_numpy(np.array(edges['train']['message_passing']['label_index_1']))],
                                       dim=0)
        train_data[cls.srna, cls.srna_to_mrna, cls.mrna].edge_index = train_edge_index
        # RBP
        train_edge_index_rbp = torch.stack([torch.from_numpy(np.array(edges['train']['message_passing']['label_index_2'])),
                                        torch.from_numpy(np.array(edges['train']['message_passing']['label_index_3']))],
                                       dim=0)
        train_data[cls.rbp, cls.rbp_to_mrna, cls.mrna].edge_index = train_edge_index_rbp

        train_data = T.ToUndirected()(train_data)
        # edges for supervision
        # srna
        train_data[cls.srna, cls.srna_to_mrna, cls.mrna].edge_label = \
            torch.from_numpy(np.array(edges['train']['supervision']['label_srna'])).float()

        train_data[cls.srna, cls.srna_to_mrna, cls.mrna].edge_label_index = \
            torch.stack([torch.from_numpy(np.array(edges['train']['supervision']['label_index_0'])),
            torch.from_numpy(np.array(edges['train']['supervision']['label_index_1']))], dim=0)
        # RBP
        train_data[cls.rbp, cls.rbp_to_mrna, cls.mrna].edge_label = \
            torch.from_numpy(np.array(edges['train']['supervision']['label_rbp'])).float()

        train_data[cls.rbp, cls.rbp_to_mrna, cls.mrna].edge_label_index = \
            torch.stack([torch.from_numpy(np.array(edges['train']['supervision']['label_index_2'])),
            torch.from_numpy(np.array(edges['train']['supervision']['label_index_3']))], dim=0)

        # ------  Test Data  ------
        test_data = HeteroData()
        # ------  Nodes
        test_data[cls.srna].node_id = torch.arange(len(cls.srna_nodes))
        test_data[cls.mrna].node_id = torch.arange(len(cls.mrna_nodes))
        test_data[cls.rbp].node_id = torch.arange(len(cls.rbp_nodes))
        test_data[cls.mrna].x = None
        # ------  Edges
        # all train edges for message passing
        # sRNA
        test_edge_index = torch.stack([torch.from_numpy(np.array(edges['train']['all']['label_index_0'])),
                                       torch.from_numpy(np.array(edges['train']['all']['label_index_1']))], dim=0)
        test_data[cls.srna, cls.srna_to_mrna, cls.mrna].edge_index = test_edge_index
        # RBP
        test_edge_index_rbp = torch.stack([torch.from_numpy(np.array(edges['train']['all']['label_index_2'])),
                        torch.from_numpy(np.array(edges['train']['all']['label_index_3']))], dim=0)
        test_data[cls.rbp, cls.rbp_to_mrna, cls.mrna].edge_index = test_edge_index_rbp
        test_data = T.ToUndirected()(test_data)
        # test edges for supervision
        # sRNA
        test_data[cls.srna, cls.srna_to_mrna, cls.mrna].edge_label = \
            torch.from_numpy(np.array(edges['test']['label_srna'])).float()
        test_data[cls.srna, cls.srna_to_mrna, cls.mrna].edge_label_index = \
            torch.stack([torch.from_numpy(np.array(edges['test']['label_index_0'])),
            torch.from_numpy(np.array(edges['test']['label_index_1']))], dim=0)
        # RBP
        test_data[cls.rbp, cls.rbp_to_mrna, cls.mrna].edge_label = \
            torch.from_numpy(np.array(edges['test']['label_rbp'])).float()
        test_data[cls.rbp, cls.rbp_to_mrna, cls.mrna].edge_label_index = \
            torch.stack([torch.from_numpy(np.array(edges['test']['label_index_2'])),
            torch.from_numpy(np.array(edges['test']['label_index_3']))], dim=0)
        if cls.debug_logs:
            logger.debug(f"\n Train data:\n ============== \n{train_data}\n"
                         f"\n Test data:\n ============== \n{test_data}\n")

        return train_data, test_data

    @classmethod
    def _init_train_test_hetero_data(cls, unq_train: pd.DataFrame, unq_test: pd.DataFrame, train_neg_sampling: bool) \
            -> (HeteroData, HeteroData):
            # TODO 
        """

        Parameters
        ----------
        unq_train
        unq_test
        train_neg_sampling

        Returns
        -------

        """
        logger.debug("initializing train and test hetero data")
        df = unq_train
        # -- there arent negative samples yet
        # unq_train_pos, unq_train_neg = cls._pos_neg_split(df=unq_train, binary_label_col=cls.binary_intr_label_col)
        unq_train_pos = unq_train
        # 1 - random negative sampling - train
        if train_neg_sampling:
            # 1.1 - take only positive samples from train and add random negatives
            _shuffle_train = True
            df = cls._add_neg_samples(unq_intr_pos=unq_train_pos, ratio=cls.train_neg_sampling_ratio_data,
                                      _shuffle=_shuffle_train)
            _shuffle_test = True
            if _shuffle_test:
                for key in unq_test:
                    unq_test[key] = pd.DataFrame(shuffle(unq_test[key])).reset_index(drop=True)           
            if cls.debug_logs:
                logger.debug(f"_shuffle_train = {_shuffle_train}, _shuffle_test = {_shuffle_test}")

        # 2 - split train edges into message passing & supervision
        unq_train_spr, unq_train_mp = split_df_samples(df=df, ratio=cls.train_supervision_ratio)
        
        edges = {
            'train': {
                'all': {
                    'label_srna': df[cls.binary_srna_intr_label_col].dropna().astype(int).tolist(),
                    'label_rbp': df[cls.binary_rbp_intr_label_col].dropna().astype(int).tolist(),
                    'label_index_0': df[cls.srna_nid_col].dropna().astype(int).tolist(),
                    'label_index_1': df[cls.mrna_nid_col_with_srna].dropna().astype(int).tolist(),
                    'label_index_2': df[cls.rbp_nid_col].dropna().astype(int).tolist(),
                    'label_index_3': df[cls.mrna_nid_col_with_rbp].dropna().astype(int).tolist()
                },
                'message_passing': {
                    'label_srna': unq_train_mp[cls.binary_srna_intr_label_col].dropna().astype(int).tolist(),
                    'label_rbp': unq_train_mp[cls.binary_rbp_intr_label_col].dropna().astype(int).tolist(),
                    'label_index_0': unq_train_mp[cls.srna_nid_col].dropna().astype(int).tolist(),
                    'label_index_1': unq_train_mp[cls.mrna_nid_col_with_srna].dropna().astype(int).tolist(),
                    'label_index_2': unq_train_mp[cls.rbp_nid_col].dropna().astype(int).tolist(),
                    'label_index_3': unq_train_mp[cls.mrna_nid_col_with_rbp].dropna().astype(int).tolist()
                },
                'supervision': {
                    'label_srna': unq_train_spr[cls.binary_srna_intr_label_col].dropna().astype(int).tolist(),
                    'label_rbp': unq_train_spr[cls.binary_rbp_intr_label_col].dropna().astype(int).tolist(),
                    'label_index_0': unq_train_spr[cls.srna_nid_col].dropna().astype(int).tolist(),
                    'label_index_1': unq_train_spr[cls.mrna_nid_col_with_srna].dropna().astype(int).tolist(),
                    'label_index_2': unq_train_spr[cls.rbp_nid_col].dropna().astype(int).tolist(),
                    'label_index_3': unq_train_spr[cls.mrna_nid_col_with_rbp].dropna().astype(int).tolist()
                }
            },
            'test': {
                'label_srna': unq_test['sRNA'][cls.binary_srna_intr_label_col].dropna().astype(int).tolist(),
                'label_rbp': unq_test['RBP'][cls.binary_rbp_intr_label_col].dropna().astype(int).tolist(),
                'label_index_0': unq_test['sRNA'][cls.srna_nid_col].dropna().astype(int).tolist(),
                'label_index_1': unq_test['sRNA'][cls.mrna_nid_col_with_srna].dropna().astype(int).tolist(),
                'label_index_2': unq_test['RBP'][cls.rbp_nid_col].dropna().astype(int).tolist(),
                'label_index_3': unq_test['RBP'][cls.mrna_nid_col_with_rbp].dropna().astype(int).tolist()
            }
        }

        logger.debug(f"\n{len(cls.srna_nodes)} sRNA nodes, {len(cls.mrna_nodes)} mRNA nodes \n{len(cls.rbp_nodes)} RBP nodes \n"
                     f"Train: {len(edges['train']['all']['label_srna'])} srna interactions, "
                     f"P: {sum(edges['train']['all']['label_srna'])}, "
                     f"N: {len(edges['train']['all']['label_srna']) - sum(edges['train']['all']['label_srna'])} \n"
                     f"Test: {len(edges['test']['label_srna'])} interactions, "
                     f"P: {sum(edges['test']['label_srna'])}, "
                     f"N: {len(edges['test']['label_srna']) - sum(edges['test']['label_srna'])} \n"

                    f"Train: {len(edges['train']['all']['label_rbp'])} rbp interactions, "
                     f"P: {sum(edges['train']['all']['label_rbp'])}, "
                     f"N: {len(edges['train']['all']['label_rbp']) - sum(edges['train']['all']['label_rbp'])} \n"
                     f"Test: {len(edges['test']['label_rbp'])} interactions, "
                     f"P: {sum(edges['test']['label_rbp'])}, "
                     f"N: {len(edges['test']['label_rbp']) - sum(edges['test']['label_rbp'])}")

        # 3 - initialize data sets
        train_data, test_data = cls._generate_train_and_test(edges=edges)

        return train_data, test_data

    @classmethod
    def _train_hgnn(cls, hga_model: GraphRNA, train_data: HeteroData, model_args: dict) -> GraphRNA:
        logger.debug(f"training GraphRNA model -> epochs = {model_args['epochs']}")
        device = torch.device('cuda' if torch.cuda.is_available() else 'cpu')
        if cls.debug_logs:
            logger.debug(f"Device: '{device}'")

        hga_model = hga_model.to(device)
        optimizer = torch.optim.Adam(hga_model.parameters(), lr=model_args['learning_rate'], weight_decay=0.001)

        for epoch in range(1, model_args['epochs']):
            total_loss = total_examples = 0
            optimizer.zero_grad()
            train_data.to(device)
            pred = hga_model(train_data, model_args)
            ground_truth = train_data[cls.srna, cls.srna_to_mrna, cls.mrna].edge_label
            loss = F.binary_cross_entropy_with_logits(pred, ground_truth)
            loss.backward()
            optimizer.step()
            total_loss += float(loss) * pred.numel()
            total_examples += pred.numel()

            # --- predict both interactions:
            # pred_srna_mrna, pred_rbp_mrna = hga_model(train_data, model_args)
            # # Separate ground truth for each type of edge
            # srna_to_mrna_ground_truth = train_data[cls.srna, cls.srna_to_mrna, cls.mrna].edge_label
            # rbp_to_mrna_ground_truth = train_data[cls.rbp, cls.rbp_to_mrna, cls.mrna].edge_label

            # # Compute loss for both edge types
            # srna_to_mrna_loss = F.binary_cross_entropy_with_logits(pred_srna_mrna[cls.srna, cls.srna_to_mrna, cls.mrna], srna_to_mrna_ground_truth)
            # rbp_to_mrna_loss = F.binary_cross_entropy_with_logits(pred_rbp_mrna[cls.rbp, cls.rbp_to_mrna, cls.mrna], rbp_to_mrna_ground_truth)

            # # Combine the losses (you can use weights if needed)
            # total_loss = srna_to_mrna_loss + rbp_to_mrna_loss

            # total_loss.backward()
            # optimizer.step()

            # # Track total loss for logging
            # total_loss_value = float(total_loss)
            # total_examples += pred_srna_mrna.numel() + pred_rbp_mrna.numel()

            if cls.debug_logs:
                logger.debug(f"Epoch: {epoch:03d}, Loss: {total_loss / total_examples:.4f}")

        return hga_model

    @classmethod
    def _eval_hgnn(cls, trained_model: GraphRNA, eval_data: HeteroData, model_args: dict = None,
                   dataset_nm: str = None, **kwargs) -> (Dict[str, object], pd.DataFrame):
        device = torch.device('cuda' if torch.cuda.is_available() else 'cpu')
        if cls.debug_logs:
            logger.debug(f"Device: '{device}'")
        # 1 - predict on dataset
        preds = []
        ground_truths = []
        srna_nids, mrna_nids = [], []
        with torch.no_grad():
            eval_data.to(device)
            preds.append(trained_model(eval_data, model_args).sigmoid().view(-1).cpu())
            ground_truths.append(eval_data[cls.srna, cls.srna_to_mrna, cls.mrna].edge_label)
            srna_nids.append(eval_data[cls.srna, cls.srna_to_mrna, cls.mrna].edge_label_index[0])
            mrna_nids.append(eval_data[cls.srna, cls.srna_to_mrna, cls.mrna].edge_label_index[1])
        # 2 - process outputs
        scores_arr = torch.cat(preds, dim=0).cpu().numpy()
        ground_truth = torch.cat(ground_truths, dim=0).cpu().numpy()
        y_true = list(ground_truth)
        y_graph_score = list(scores_arr)
        # 2.2 - save
        eval_data_preds = pd.DataFrame({
            cls.srna_nid_col: torch.cat(srna_nids, dim=0).cpu().numpy(),
            cls.mrna_nid_col_with_srna: torch.cat(mrna_nids, dim=0).cpu().numpy(),
            'y_true': y_true,
            'y_graph_score': y_graph_score
        })
        roc_max_fpr = kwargs.get('roc_max_fpr', None)

        eval_data_preds = eval_data_preds.sort_values(by='y_graph_score', ascending=False).reset_index(drop=True)
        # 3 - calc evaluation metrics
        scores = calc_binary_classification_metrics_using_y_score(y_true=y_true, y_score=y_graph_score,
                                                                  roc_max_fpr=roc_max_fpr, dataset_nm=dataset_nm)
        return scores, eval_data_preds

    @classmethod
    def add_rna_metadata(cls, _df: pd.DataFrame, sort_df: bool = False, sort_by_col: str = None) -> pd.DataFrame:
        # TODO 
        assert cls.srna_nid_col in _df.columns.values, f"{cls.srna_nid_col} column is missing in _df"
        assert cls.mrna_nid_col_with_srna in _df.columns.values, f"{cls.mrna_nid_col_with_srna} column is missing in _df"
        assert cls.mrna_nid_col_with_rbp in _df.columns.values, f"{cls.mrna_nid_col_with_rbp} column is missing in _df"
        assert cls.rbp_nid_col in _df.columns.values, f"{cls.rbp_nid_col} column is missing in _df"

        srna_meta_cols = [c for c in cls.srna_nodes.columns.values if c != cls.srna_nid_col]
        mrna_meta_cols = [c for c in cls.mrna_nodes.columns.values if c != cls.mrna_nid_col]
        rbp_meta_cols = [c for c in cls.rbp_nodes.columns.values if c != cls.rbp_nid_col]

        _len = len(_df)
        _df = pd.merge(_df, cls.srna_nodes, on=cls.srna_nid_col, how='left').rename(
            columns={c: f"sRNA_{c}" for c in srna_meta_cols})
        _df = pd.merge(_df, cls.mrna_nodes, on=cls.mrna_nid_col, how='left').rename(
            columns={c: f"mRNA_{c}" for c in mrna_meta_cols})
        _df = pd.merge(_df, cls.rbp_nodes, on=cls.rbp_nid_col, how='left').rename(
            columns={c: f"RBP{c}" for c in rbp_meta_cols})
        assert len(_df) == _len, "duplications post merge"

        if sort_df:
            _df = _df.sort_values(by=sort_by_col, ascending=False).reset_index(drop=True)
        return _df

    @classmethod
    def get_predictions_df(cls, unq_intr: pd.DataFrame, y_true: list, y_score: np.array, out_col_y_true: str = "y_true",
                           out_col_y_score: str = "y_graph_score", sort_df: bool = True) -> pd.DataFrame:
        is_length_compatible = len(unq_intr) == len(y_true) == len(y_score)
        assert is_length_compatible, "unq_intr, y_true and y_score are not compatible in length"
        assert pd.isnull(unq_intr).sum().sum() == sum(pd.isnull(y_true)) == sum(pd.isnull(y_score)) == 0, \
            "nulls in data"

        _df = unq_intr
        _df[out_col_y_true] = y_true
        _df[out_col_y_score] = y_score
        # TODO ?
        # _df = cls.add_rna_metadata(_df=_df, sort_df=sort_df, sort_by_col=out_col_y_score)

        return _df

    @classmethod
    def run_cross_validation(cls, X: pd.DataFrame, y_srna: List[int], y_rbp: List[int], n_splits: int, model_args: dict,
                             metadata: pd.DataFrame = None, srna_acc_col: str = 'sRNA_accession_id_Eco',
                             rbp_acc_col: str = 'RBP_accession_id_Eco', 
                             mrna_acc_with_srna_col: str = 'mRNA_with_sRNA_accession_id_Eco',
<<<<<<< HEAD
                             mrna_acc_with_rbp_col: str = 'mRNA_with_RBP_accession_id_Eco', 
=======
                             mrna_acc_with_rbp_col=: str = 'mRNA_with_RBP_accession_id_Eco', 
>>>>>>> be207446
                             is_syn_col: str = 'is_synthetic', 
                             neg_df: pd.DataFrame = None, **kwargs) \
            -> (Dict[int, pd.DataFrame], Dict[int, dict]):
        """

        Parameters
        ----------
        X: pd.DataFrame (n_samples, N_features),
        y: list (n_samples,),
        n_splits: number of folds for cross validation
        model_args: Dict of model's constructor and fit() arguments
        metadata: Optional - pd.DataFrame (n_samples, T_features)
        srna_acc_col: str  sRNA EcoCyc accession id col in metadata
        mrna_acc_col: str  mRNA EcoCyc accession id col in metadata
        is_syn_col: is synthetic indicator col in metadata
        kwargs:
            srna_eco - pd.DataFrame: all sRNA metadata from EcoCyc
            srna_eco_accession_id_col - str: the column in srna_eco containing unique id per sRNA
            mrna_eco - pd.DataFrame: all mRNA metadata from EcoCyc
            mrna_eco_accession_id_col - str: the column in mrna_eco containing unique id per mRNA

        Returns
        -------

        cv_prediction_dfs - Dict in the following format:  {
            <fold>: pd.DataFrame including the following information:
                    sRNA accession id, mRNA accession id, interaction label (y_true), graphRNA score, metadata columns.
        }
        cv_training_history - Dict in the following format:  {
            <fold>: {
                'train': OrderedDict
                'validation': OrderedDict
            }
        }
        """
        logger.debug(f"running cross validation with {n_splits} folds")
        # 1 - remove all synthetic samples

        logger.warning("removing all synthetic samples")
        X_no_syn, y_srna_no_syn, y_rbp_no_syn, metadata_no_syn = \
            cls._remove_synthetic_samples(X=X, y_srna=y_srna, y_rbp=y_rbp, metadata=metadata, is_syn_col=is_syn_col)
        

        # 2 - get unique interactions data (train + val)
<<<<<<< HEAD
        unq_intr = cls._get_unique_inter(metadata=metadata_no_syn, y_srna=y_srna_no_syn, y_rbp=y_rbp_no_syn, srna_acc_col=srna_acc_col,
                                        rbp_acc_col=rbp_acc_col, mrna_acc_with_srna_col=mrna_acc_with_srna_col,
                                        mrna_acc_with_rbp_col=mrna_acc_with_rbp_col, df_nm='test')


        # --- there arent negatives yet
        # unq_intr_pos, unq_intr_neg = cls._pos_neg_split(df=unq_intr, binary_label_col=cls.binary_intr_label_col)
        unq_intr_pos = unq_intr
=======
        unq_intr = cls._get_unique_inter(metadata=metadata_no_syn, y=y_no_syn, srna_acc_col=srna_acc_col,
                                        rbp_acc_col=rbp_acc_col, mrna_acc_with_srna_col=mrna_acc_with_srna_col,
                                        mrna_acc_with_rbp_col=mrna_acc_with_rbp_col, df_nm='all')
        unq_intr_pos, unq_intr_neg = cls._pos_neg_split(df=unq_intr, binary_label_col=cls.binary_intr_label_col)
>>>>>>> be207446

        # 3 - define graph nodes (if needed) and map interaction
        if not cls.nodes_are_defined:
            cls._define_nodes_and_edges(**kwargs)
        unq_intr_pos = cls._map_interactions_to_edges(unique_intr=unq_intr_pos, srna_acc_col=srna_acc_col,
                                                      mrna_acc_with_srna_col=mrna_acc_with_srna_col,
                                                      mrna_acc_with_rbp_col=mrna_acc_with_rbp_col, rbp_acc_col=rbp_acc_col)
<<<<<<< HEAD

=======
>>>>>>> be207446
        # 4 - random negative sampling - all cv data

        # for efrat data - RF, XGB
        # if not neg_df:
        # ############################################################################################################
        #     _shuffle = True
        #     unq_data = cls._add_neg_samples(unq_intr_pos=unq_intr_pos, ratio=cls.cv_neg_sampling_ratio_data,
        #                                     _shuffle=_shuffle)
        # ############################################################################################################

        if neg_df:
            _shuffle = True
            unq_data = cls.combine_pos_neg_samples(unq_intr_pos=unq_intr_pos, neg_df=neg_df, ratio=cls.cv_neg_sampling_ratio_data, _shuffle=_shuffle)
        
        #####################################
        # for RBP:
        else:
            unq_data = unq_intr_pos
        #####################################

<<<<<<< HEAD
        # unq_y = np.array(unq_data[cls.binary_intr_label_col])

        unq_intr_data = unq_data[[cls.mrna_nid_col_with_srna, cls.srna_nid_col, cls.mrna_nid_col_with_rbp, cls.rbp_nid_col, cls.binary_srna_intr_label_col, cls.binary_rbp_intr_label_col]]
        # Separate mRNA-sRNA and mRNA-RBP interactions, assuming columns are named accordingly
        mRNA_sRNA_interactions = unq_intr_data[[cls.mrna_nid_col_with_srna, cls.srna_nid_col]].dropna()
        mRNA_RBP_interactions = unq_intr_data[[cls.mrna_nid_col_with_rbp, cls.rbp_nid_col]].dropna()

        # Assuming both interaction types have a label column in unq_intr_data
        # Example label column: 'interaction_label'
        mRNA_sRNA_labels = unq_intr_data[cls.binary_srna_intr_label_col].loc[mRNA_sRNA_interactions.index]
        mRNA_RBP_labels = unq_intr_data[cls.binary_rbp_intr_label_col].loc[mRNA_RBP_interactions.index]
=======
        unq_y = np.array(unq_data[cls.binary_intr_label_col])
        unq_intr_data = unq_data[[cls.mrna_nid_col_with_srna, cls.srna_nid_col, cls.mrna_nid_col_with_rbp, cls.rbp_nid_col]]

        # Separate mRNA-sRNA and mRNA-RBP interactions, assuming columns are named accordingly
        mRNA_sRNA_interactions = unq_intr_data[['mrna_interact_with_srna', 'srna']].dropna()
        mRNA_RBP_interactions = unq_intr_data[['mrna_interact_with_rbp', 'rbp']].dropna()

        # Assuming both interaction types have a label column in unq_intr_data
        # Example label column: 'interaction_label'
        mRNA_sRNA_labels = unq_intr_data['interaction_label'].loc[mRNA_sRNA_interactions.index]
        mRNA_RBP_labels = unq_intr_data['interaction_label'].loc[mRNA_RBP_interactions.index]
>>>>>>> be207446


        # 5 - split data into folds
        # cv_data_unq = get_stratified_cv_folds_for_unique(unq_intr_data=unq_intr_data, unq_y=unq_y, n_splits=n_splits,
                                                        #  label_col=cls.binary_intr_label_col)
        # For mRNA-sRNA interactions
<<<<<<< HEAD
        sRNA_cv_folds = stratified_cv_for_interaction(mRNA_sRNA_interactions, mRNA_sRNA_labels, label_col=cls.binary_srna_intr_label_col, n_splits=2)

        # For mRNA-RBP interactions
        RBP_cv_folds = stratified_cv_for_interaction(mRNA_RBP_interactions, mRNA_RBP_labels, label_col=cls.binary_rbp_intr_label_col, n_splits=2)
=======
        sRNA_cv_folds = stratified_cv_for_interaction(mRNA_sRNA_interactions, mRNA_sRNA_labels, n_splits=5)

        # For mRNA-RBP interactions
        RBP_cv_folds = stratified_cv_for_interaction(mRNA_RBP_interactions, mRNA_RBP_labels, n_splits=5)
>>>>>>> be207446

        combined_cv_folds = {}

        for i in sRNA_cv_folds.keys():
            combined_cv_folds[i] = {
<<<<<<< HEAD
                'sRNA_train': sRNA_cv_folds[i]['unq_train'],
                'sRNA_val': sRNA_cv_folds[i]['unq_val'],
                'RBP_train': RBP_cv_folds[i]['unq_train'],
                'RBP_val': RBP_cv_folds[i]['unq_val']#,
                # 'sRNA_val_labels': sRNA_cv_folds[i]['val_labels'],
                # 'RBP_val': RBP_cv_folds[i]['val_data'],
                # 'RBP_val_labels': RBP_cv_folds[i]['val_labels']
            }
=======
                'sRNA_train': sRNA_cv_folds[i]['train_data'],
                'sRNA_train_labels': sRNA_cv_folds[i]['train_labels'],
                'RBP_train': RBP_cv_folds[i]['train_data'],
                'RBP_train_labels': RBP_cv_folds[i]['train_labels'],
                'sRNA_val': sRNA_cv_folds[i]['val_data'],
                'sRNA_val_labels': sRNA_cv_folds[i]['val_labels'],
                'RBP_val': RBP_cv_folds[i]['val_data'],
                'RBP_val_labels': RBP_cv_folds[i]['val_labels']
            }

>>>>>>> be207446
        dummy_x_train, dummy_x_val = pd.DataFrame(), pd.DataFrame()
        dummy_y_train, dummy_y_val = list(), list()
        dummy_meta_train, dummy_meta_val = pd.DataFrame(), pd.DataFrame()

        # 6 - predict on folds
        cv_training_history = {}
        cv_prediction_dfs = {}
<<<<<<< HEAD
        train_neg_sampling = True  # ## ??????????????????????????????????????????
        # for fold, fold_data_unq in combined_cv_folds.items():
        #     logger.debug(f"starting fold {fold}")
        #     # 6.1 - predict on validation set (pos + random sampled neg)
        #     predictions, training_history = \
        #         cls.train_and_test(X_train=dummy_x_train, y_train=dummy_y_train, X_test=dummy_x_val, y_test=dummy_y_val,
        #                            model_args=model_args, metadata_train=dummy_meta_train, metadata_test=dummy_meta_val,
        #                            unq_train=fold_data_unq['sRNA_train'], unq_test=fold_data_unq['unq_val'],
        #                            train_neg_sampling=train_neg_sampling, srna_acc_col=srna_acc_col, mrna_acc_col=mrna_acc_col, **kwargs)
        for fold, fold_data_unq in combined_cv_folds.items(): 
=======
        train_neg_sampling = False  # negatives were already added to cv_data_unq
        for fold, fold_data_unq in combined_cv_folds.items():
>>>>>>> be207446
            logger.debug(f"starting fold {fold}")
            
            # Extract training and validation data for both sRNA and RBP
            sRNA_train = fold_data_unq['sRNA_train']
            sRNA_val = fold_data_unq['sRNA_val']
            RBP_train = fold_data_unq['RBP_train']
            RBP_val = fold_data_unq['RBP_val']

            # Train and test model with both sRNA and RBP data
            predictions, training_history = cls.train_and_test(
                X_train=dummy_x_train, 
                y_train=dummy_y_train, 
                X_test=dummy_x_val, 
                y_test=dummy_y_val,
                model_args=model_args, 
                metadata_train=dummy_meta_train, 
                metadata_test=dummy_meta_val,
                unq_train={'sRNA': sRNA_train, 'RBP': RBP_train},  # Passing both sRNA and RBP training data
                unq_test={'sRNA': sRNA_val, 'RBP': RBP_val},       # Passing both sRNA and RBP validation data
                train_neg_sampling=train_neg_sampling, 
                srna_acc_col=srna_acc_col, 
                mrna_acc_with_srna_col=mrna_acc_with_srna_col,
                mrna_acc_with_rbp_col=mrna_acc_with_rbp_col,
                rbp_acc_col=rbp_acc_col,
                **kwargs
            )

            # 6.2 - fold's training history
            cv_training_history[fold] = training_history
            # 6.3 - fold's predictions df
            y_val_graph_score = predictions['test_y_graph_score']
            unq_val = fold_data_unq['sRNA_val'][[cls.srna_nid_col, cls.mrna_nid_col_with_srna]]
            # y_val = fold_data_unq['unq_val'][cls.binary_intr_label_col]
            y_val = fold_data_unq['sRNA_val'][cls.binary_srna_intr_label_col]
            cv_pred_df = cls.get_predictions_df(unq_intr=unq_val, y_true=y_val, y_score=y_val_graph_score)
            cv_prediction_dfs[fold] = cv_pred_df

        return cv_prediction_dfs, cv_training_history

    @classmethod
    def train_and_test(cls, X_train: pd.DataFrame, y_train: List[int], X_test: pd.DataFrame, y_test: List[int],
                       model_args: dict, metadata_train: pd.DataFrame, metadata_test: pd.DataFrame,
                       unq_train: pd.DataFrame = None, unq_test: pd.DataFrame = None,
                       train_neg_sampling: bool = True, srna_acc_col: str = 'sRNA_accession_id_Eco',
                       mrna_acc_with_srna_col: str = 'mRNA_mirna_accession_id_Eco', 
                       mrna_acc_with_rbp_col: str = 'mRNA_rbp_accession_id_Eco',
                       rbp_acc_col: str = 'RBP_accession_id_Eco',
                       is_syn_col: str = 'is_synthetic', **kwargs) -> (Dict[str, object], Dict[str, object]):
        """
        torch_geometric.__version__ = '2.1.0'

        Parameters
        ----------
        X_train: pd.DataFrame (n_samples, N_features),
        y_train: list (n_samples,),
        X_test: pd.DataFrame (t_samples, N_features),
        y_test: list (t_samples,)
        model_args: Dict of model's constructor and fit() arguments
        metadata_train: pd.DataFrame (n_samples, T_features)
        metadata_test: pd.DataFrame (t_samples, T_features)
        unq_train: pd.DataFrame (_samples, T_features)
        unq_test: pd.DataFrame (t_samples, T_features)
        train_neg_sampling: whether to add random negative sampling to train HeteroData
        srna_acc_col: str  sRNA EcoCyc accession id col in metadata_train and metadata_test
        mrna_acc_col: str  mRNA EcoCyc accession id col in metadata_train and metadata_test
        is_syn_col: is synthetic indicator col in metadata_train
        kwargs:
            srna_eco - pd.DataFrame: all sRNA metadata from EcoCyc
            srna_eco_accession_id_col - str: the column in srna_eco containing unique id per sRNA
            mrna_eco - pd.DataFrame: all mRNA metadata from EcoCyc
            mrna_eco_accession_id_col - str: the column in mrna_eco containing unique id per mRNA

        Returns
        -------

        predictions - Dict in the following format:  {
            'test_y_graph_score': array-like (t_samples,) - model's prediction scores, ordered as y test
            'out_test_pred': pd.DataFrame including the following information:
                sRNA accession id, mRNA accession id, interaction label (y_true),
                model's prediction score (y_graph_score), metadata columns.
        }
        training_history - Dict in the following format:  {
            'train': OrderedDict
            'validation': OrderedDict
        }
        """
        logger.debug(f"training GraphRNA model  ->  train negative sampling = {train_neg_sampling}")
        # 1 - define graph nodes
        if not cls.nodes_are_defined:
            cls._define_nodes_and_edges(**kwargs)

        # if not cv
        if unq_train is None or unq_test is None:
            logger.debug(f"unq_train is None or unq_test is None")

            out_test_pred = pd.DataFrame({
                srna_acc_col: metadata_test[srna_acc_col],
                mrna_acc_with_srna_col: metadata_test[mrna_acc_with_srna_col]
            })
            # 2 - remove synthetic data from train
            if sum(metadata_train[is_syn_col]) > 0:
                logger.warning("removing synthetic samples from train")
                X_train, y_train, metadata_train = \
                    cls._remove_synthetic_samples(X=X_train, y=y_train, metadata=metadata_train, is_syn_col=is_syn_col)

            # 3 - get unique interactions data (train and test)
            unq_train = cls._get_unique_inter(metadata=metadata_train, y=y_train, srna_acc_col=srna_acc_col,
                                              mrna_acc_col=mrna_acc_col, df_nm='train')
            unq_test = cls._get_unique_inter(metadata=metadata_test, y=y_test, srna_acc_col=srna_acc_col,
                                             mrna_acc_col=mrna_acc_col, df_nm='test')

            # 4 - assert no data leakage between train and test
            cls._assert_no_data_leakage(unq_train=unq_train, unq_test=unq_test, srna_acc_col=srna_acc_col,
                                        mrna_acc_col=mrna_acc_col)

            # 5 - map interactions to edges
            unq_train = cls._map_interactions_to_edges(unique_intr=unq_train, srna_acc_col=srna_acc_col,
                                                       mrna_acc_col=mrna_acc_col)
            unq_test = cls._map_interactions_to_edges(unique_intr=unq_test, srna_acc_col=srna_acc_col,
                                                      mrna_acc_col=mrna_acc_col)
            # 4.1 - update output df
            _len = len(out_test_pred)
            out_test_pred = pd.merge(out_test_pred, unq_test, on=[srna_acc_col, mrna_acc_col], how='left')
            assert len(out_test_pred) == _len
        else:
            out_test_pred = pd.DataFrame({
                cls.srna_nid_col: unq_test['sRNA'][cls.srna_nid_col],
                cls.mrna_nid_col_with_srna: unq_test['sRNA'][cls.mrna_nid_col_with_srna]
            })
        # 5 - init train & test sets (HeteroData)
        train_data, test_data = cls._init_train_test_hetero_data(unq_train=unq_train, unq_test=unq_test,
                                                                 train_neg_sampling=train_neg_sampling)
        model_args['add_sim'] = False

        # 7 - init HeteroGraph model
        # 7.1 - set params
        srna_num_emb = len(cls.srna_nodes)
        mrna_num_emb = len(cls.mrna_nodes)
        rbp_num_emb = len(cls.rbp_nodes)

        # metadata = train_data.metadata()
        # 7.2 - init model
        hga_model = GraphRNA(srna=cls.srna, mrna=cls.mrna, rbp=cls.rbp, srna_to_mrna=cls.srna_to_mrna, rbp_to_mrna=cls.rbp_to_mrna,
                             srna_num_embeddings=srna_num_emb, mrna_num_embeddings=mrna_num_emb, rbp_num_embeddings=rbp_num_emb, model_args=model_args)
        if cls.debug_logs:
            logger.debug(hga_model)

        # 8 - train HeteroGraph model
        hg_model = cls._train_hgnn(hga_model=hga_model, train_data=train_data, model_args=model_args)
        training_history = {}

        # 9 - evaluate - calc scores
        logger.debug("evaluating test set")
        predictions = {}
        test_scores, test_pred_df = cls._eval_hgnn(trained_model=hg_model, eval_data=test_data, model_args=model_args,
                                                   **kwargs)
        assert pd.isnull(test_pred_df).sum().sum() == 0, "some null predictions"

        # 10 - update outputs
        # 10.1 - test predictions df
        _len = len(out_test_pred)
        out_test_pred = pd.merge(out_test_pred, test_pred_df, on=[cls.srna_nid_col, cls.mrna_nid_col_with_srna], how='left')
        assert len(out_test_pred) == _len
        # TODO ?
        # out_test_pred = cls.add_rna_metadata(_df=out_test_pred)
        # 10.2 - GraphRNA prediction scores
        test_graph_score = out_test_pred['y_graph_score']
        # 10.3 - update
        predictions.update({'test_y_graph_score': test_graph_score, 'out_test_pred': out_test_pred})
        print("predictions: ", predictions)
        return predictions, training_history<|MERGE_RESOLUTION|>--- conflicted
+++ resolved
@@ -31,7 +31,6 @@
     """
     # ------  Nodes  ------
     nodes_are_defined = False
-<<<<<<< HEAD
     mrna_nid_col = 'mrna_node_id'
     mrna = 'mrna'
     ##  mRNA that interact with sRNA
@@ -39,26 +38,15 @@
     mrna_nid_col_with_srna = 'mrna_node_id_with_mirna'
     mrna_eco_acc_col_with_srna = None
     mrna_with_srna = 'mrna_with_mirna'
-=======
-    ##  mRNA that interact with sRNA
-    mrna_nodes_with_srna = None  # init in _prepare_data
-    mrna_nid_col_with_srna = 'mrna_node_id_with_srna'
-    mrna_eco_acc_col_with_srna = None
-    mrna_with_srna = 'mrna_with_srna'
->>>>>>> be207446
 
     ##  mRNA that interact with RBP
     mrna_nodes_with_rbp = None  # init in _prepare_data
     mrna_nid_col_with_rbp = 'mrna_node_id_with_rbp'
     mrna_eco_acc_col_with_rbp = None
-<<<<<<< HEAD
     mrna_with_rbp = 'mrna_with_rbp'
 
     ## mRNA after combining both interaction types:
     mrna_nodes = None
-=======
-    mrna_with_rbp = 'mrna_with_rbpa'
->>>>>>> be207446
 
     ##  sRNA
     srna_nodes = None  # init in _prepare_data
@@ -281,11 +269,8 @@
 
     @classmethod
     # TODO
-<<<<<<< HEAD
     def _get_unique_inter(cls, metadata: pd.DataFrame, y_srna: List[int],  y_rbp: List[int], srna_acc_col: str, rbp_acc_col: str, 
-=======
-    def _get_unique_inter(cls, metadata: pd.DataFrame, y: List[int], srna_acc_col: str, rbp_acc_col: str, 
->>>>>>> be207446
+
                             mrna_acc_with_srna_col: str, mrna_acc_with_rbp_col: str,
                             df_nm: str = None) -> pd.DataFrame:
         ''' srna_acc_col: str - sRNA EcoCyc accession id col in metadata '''
@@ -296,30 +281,18 @@
         rbp_acc = metadata[rbp_acc_col]
         mrna_acc_with_rbp = metadata[mrna_acc_with_rbp_col]
 
-<<<<<<< HEAD
         assert sorted(set(y_srna)) in [[0, 1], [1]], "y_srna is not binary"
         assert sorted(set(y_rbp)) in [[0, 1], [1]], "y_rbp is not binary"
 
-=======
-        assert sorted(set(y)) in [[0, 1], [1]], "y is not binary"
->>>>>>> be207446
         assert sum(pd.isnull(srna_acc)) + sum(pd.isnull(mrna_acc_with_srna)) + sum(pd.isnull(mrna_acc_with_rbp)) + sum(pd.isnull(rbp_acc)) == 0, "some acc id are null"
         # 2 - get unique sRNA-mRNA interactions
         unq_intr = pd.DataFrame({
             srna_acc_col: metadata[srna_acc_col],
-<<<<<<< HEAD
             mrna_acc_with_srna_col: metadata[mrna_acc_with_srna_col],
             rbp_acc_col: metadata[rbp_acc_col],
             mrna_acc_with_rbp_col: metadata[mrna_acc_with_rbp_col],
             cls.binary_srna_intr_label_col: y_srna,
             cls.binary_rbp_intr_label_col: y_rbp
-=======
-            mrna_acc_with_srna: metadata[mrna_acc_with_srna],
-            rbp_acc: metadata[rbp_acc],
-            mrna_acc_with_rbp: metadata[mrna_acc_with_rbp],
-
-            cls.binary_intr_label_col: y
->>>>>>> be207446
         })
         cls.log_df_stats(df=unq_intr, label_srna_col=cls.binary_srna_intr_label_col, label_rbp_col=cls.binary_rbp_intr_label_col, df_nm=df_nm)
         unq_intr = unq_intr.drop_duplicates().reset_index(drop=True)
@@ -346,7 +319,7 @@
                    mrna_acc_with_rbp_col: str, mrna_map_with_rbp: pd.DataFrame, m_map_acc_with_r_col: str, rbp_acc_col: str,
                    rbp_map: pd.DataFrame, r_map_acc_col: str) -> pd.DataFrame:
         _len, _cols = len(intr), list(intr.columns.values)
-<<<<<<< HEAD
+
         intr = pd.merge(intr, mrna_map_with_srna, left_on=mrna_acc_with_srna_col, right_on=m_map_acc_with_s_col, how='left')
         intr = pd.merge(intr, srna_map, left_on=srna_acc_col, right_on=s_map_acc_col, how='left')
         intr = pd.merge(intr, mrna_map_with_rbp, left_on=mrna_acc_with_rbp_col, right_on=m_map_acc_with_r_col, how='left')
@@ -355,21 +328,11 @@
         assert len(intr) == _len, "duplications post merge"
         intr = intr[[cls.mrna_nid_col_with_srna, cls.srna_nid_col, cls.mrna_nid_col_with_rbp, cls.rbp_nid_col] + _cols]
 
-=======
-        intr = pd.merge(intr, mrna_map_with_srna, left_on=mrna_acc_with_srna_col, right_on=m_map_acc_with_s_col, how='left', suffixes=('', '_mrna_srna'))
-        intr = pd.merge(intr, srna_map, left_on=srna_acc_col, right_on=s_map_acc_col, how='left')
-        intr = pd.merge(intr, mrna_map_with_rbp, left_on=mrna_acc_with_rbp_col, right_on=m_map_acc_with_r_col, how='left', suffixes=('', '_mrna_rbp'))
-        intr = pd.merge(intr, rbp_map, left_on=rbp_acc_col, right_on=r_map_acc_col, how='left')
-
-        assert len(intr) == _len, "duplications post merge"
-        intr = intr[[cls.mrna_nid_col_with_srna, cls.srna_nid_col, cls.mrna_nid_col_with_rbp, cls.rbp_nid_col] + _cols]
->>>>>>> be207446
         return intr
 
     @classmethod
     def _define_nodes_and_edges(cls, **kwargs):
         # 1 - mRNA-srna
-<<<<<<< HEAD
         # 1.1 - get map, nodes and edges
         m_eco_acc_col_with_srna = kwargs['me_acc_col_with_srna']
         cls.log_df_rna_eco(rna_name='mRNA_with_mirna', rna_eco_df=kwargs['mrna_eco_with_srna'], acc_col=m_eco_acc_col_with_srna)
@@ -406,30 +369,6 @@
         # Fill missing values (if some nodes only have one interaction type)
         cls.mrna_nodes['has_mirna_interaction'] = cls.mrna_nodes['has_mirna_interaction'].fillna(False)
         cls.mrna_nodes['has_rbp_interaction'] = cls.mrna_nodes['has_rbp_interaction'].fillna(False)
-=======
-        # 1.1 - get map, nodes and edges
-        m_eco_acc_col_with_srna = kwargs['me_acc_col_with_srna']
-        cls.log_df_rna_eco(rna_name='mRNA_with_srna', rna_eco_df=kwargs['mrna_eco_with_srna'], acc_col=m_eco_acc_col_with_srna)
-        _, mrna_nodes_with_srna = \
-            cls._map_rna_nodes_and_edges(out_rna_node_id_col=cls.mrna_nid_col_with_srna, rna_eco=kwargs['mrna_eco_with_srna'],
-                                         e_acc_col=m_eco_acc_col_with_srna)
-        # 1.2 - set
-        # nodes
-        cls.mrna_nodes_with_srna = mrna_nodes_with_srna
-        cls.mrna_eco_acc_col_with_srna = m_eco_acc_col_with_srna
-
-        # 1 - mRNA-rbp
-        # 1.1 - get map, nodes and edges
-        m_eco_acc_col_with_rbp = kwargs['me_acc_col_with_rbp']
-        cls.log_df_rna_eco(rna_name='mRNA_with_rbp', rna_eco_df=kwargs['mrna_eco_with_rbp'], acc_col=m_eco_acc_col_with_rbp)
-        _, mrna_nodes_with_rbp = \
-            cls._map_rna_nodes_and_edges(out_rna_node_id_col=cls.mrna_nid_col_with_rbp, rna_eco=kwargs['mrna_eco_with_rbp'],
-                                         e_acc_col=m_eco_acc_col_with_rbp)
-        # 1.2 - set
-        # nodes
-        cls.mrna_nodes_with_rbp = mrna_nodes_with_rbp
-        cls.mrna_eco_acc_col_with_rbp = m_eco_acc_col_with_rbp
->>>>>>> be207446
 
         # 2 - sRNA
         # 2.1 - get map, nodes and edges
@@ -461,10 +400,6 @@
         return
 
     @classmethod
-<<<<<<< HEAD
-=======
-    #TODO:  _map_inter, sort_values
->>>>>>> be207446
     def _map_interactions_to_edges(cls, unique_intr: pd.DataFrame, srna_acc_col: str, mrna_acc_with_srna_col: str,
                                     mrna_acc_with_rbp_col: str, rbp_acc_col: str) -> \
                             (pd.DataFrame, pd.DataFrame, pd.DataFrame):
@@ -481,17 +416,6 @@
                                      rbp_acc_col=rbp_acc_col,
                                      rbp_map=rbp_map, r_map_acc_col=cls.rbp_eco_acc_col)
 
-<<<<<<< HEAD
-        # --- ???
-=======
-        unique_intr = cls._map_inter(intr=unique_intr, mrna_acc_with_srna_col=mrna_acc_with_srna_col,
-                                     mrna_map_with_srna=mrna_map_with_srna, m_map_acc_with_s_col=cls.mrna_eco_acc_col_with_srna, 
-                                     srna_acc_col=srna_acc_col, srna_map=srna_map, s_map_acc_col=cls.srna_eco_acc_col, 
-                                     mrna_acc_with_rbp_col=mrna_acc_with_rbp_col, mrna_map_with_rbp=mrna_map_with_rbp, 
-                                     m_map_acc_with_r_col=cls.mrna_eco_acc_col_with_rbp,
-                                     rbp_acc_col=rbp_acc_col
-                                     rbp_map=rbp_map, r_map_acc_col=cls.rbp_eco_acc_col)
->>>>>>> be207446
         unique_intr = unique_intr.sort_values(by=[cls.srna_nid_col, cls.mrna_nid_col_with_srna, cls.rbp_nid_col, cls.mrna_nid_col_with_rbp]).reset_index(drop=True)
 
         return unique_intr
@@ -795,11 +719,7 @@
                              metadata: pd.DataFrame = None, srna_acc_col: str = 'sRNA_accession_id_Eco',
                              rbp_acc_col: str = 'RBP_accession_id_Eco', 
                              mrna_acc_with_srna_col: str = 'mRNA_with_sRNA_accession_id_Eco',
-<<<<<<< HEAD
                              mrna_acc_with_rbp_col: str = 'mRNA_with_RBP_accession_id_Eco', 
-=======
-                             mrna_acc_with_rbp_col=: str = 'mRNA_with_RBP_accession_id_Eco', 
->>>>>>> be207446
                              is_syn_col: str = 'is_synthetic', 
                              neg_df: pd.DataFrame = None, **kwargs) \
             -> (Dict[int, pd.DataFrame], Dict[int, dict]):
@@ -844,7 +764,6 @@
         
 
         # 2 - get unique interactions data (train + val)
-<<<<<<< HEAD
         unq_intr = cls._get_unique_inter(metadata=metadata_no_syn, y_srna=y_srna_no_syn, y_rbp=y_rbp_no_syn, srna_acc_col=srna_acc_col,
                                         rbp_acc_col=rbp_acc_col, mrna_acc_with_srna_col=mrna_acc_with_srna_col,
                                         mrna_acc_with_rbp_col=mrna_acc_with_rbp_col, df_nm='test')
@@ -853,12 +772,6 @@
         # --- there arent negatives yet
         # unq_intr_pos, unq_intr_neg = cls._pos_neg_split(df=unq_intr, binary_label_col=cls.binary_intr_label_col)
         unq_intr_pos = unq_intr
-=======
-        unq_intr = cls._get_unique_inter(metadata=metadata_no_syn, y=y_no_syn, srna_acc_col=srna_acc_col,
-                                        rbp_acc_col=rbp_acc_col, mrna_acc_with_srna_col=mrna_acc_with_srna_col,
-                                        mrna_acc_with_rbp_col=mrna_acc_with_rbp_col, df_nm='all')
-        unq_intr_pos, unq_intr_neg = cls._pos_neg_split(df=unq_intr, binary_label_col=cls.binary_intr_label_col)
->>>>>>> be207446
 
         # 3 - define graph nodes (if needed) and map interaction
         if not cls.nodes_are_defined:
@@ -866,10 +779,7 @@
         unq_intr_pos = cls._map_interactions_to_edges(unique_intr=unq_intr_pos, srna_acc_col=srna_acc_col,
                                                       mrna_acc_with_srna_col=mrna_acc_with_srna_col,
                                                       mrna_acc_with_rbp_col=mrna_acc_with_rbp_col, rbp_acc_col=rbp_acc_col)
-<<<<<<< HEAD
-
-=======
->>>>>>> be207446
+        
         # 4 - random negative sampling - all cv data
 
         # for efrat data - RF, XGB
@@ -890,7 +800,6 @@
             unq_data = unq_intr_pos
         #####################################
 
-<<<<<<< HEAD
         # unq_y = np.array(unq_data[cls.binary_intr_label_col])
 
         unq_intr_data = unq_data[[cls.mrna_nid_col_with_srna, cls.srna_nid_col, cls.mrna_nid_col_with_rbp, cls.rbp_nid_col, cls.binary_srna_intr_label_col, cls.binary_rbp_intr_label_col]]
@@ -902,42 +811,22 @@
         # Example label column: 'interaction_label'
         mRNA_sRNA_labels = unq_intr_data[cls.binary_srna_intr_label_col].loc[mRNA_sRNA_interactions.index]
         mRNA_RBP_labels = unq_intr_data[cls.binary_rbp_intr_label_col].loc[mRNA_RBP_interactions.index]
-=======
-        unq_y = np.array(unq_data[cls.binary_intr_label_col])
-        unq_intr_data = unq_data[[cls.mrna_nid_col_with_srna, cls.srna_nid_col, cls.mrna_nid_col_with_rbp, cls.rbp_nid_col]]
-
-        # Separate mRNA-sRNA and mRNA-RBP interactions, assuming columns are named accordingly
-        mRNA_sRNA_interactions = unq_intr_data[['mrna_interact_with_srna', 'srna']].dropna()
-        mRNA_RBP_interactions = unq_intr_data[['mrna_interact_with_rbp', 'rbp']].dropna()
-
-        # Assuming both interaction types have a label column in unq_intr_data
-        # Example label column: 'interaction_label'
-        mRNA_sRNA_labels = unq_intr_data['interaction_label'].loc[mRNA_sRNA_interactions.index]
-        mRNA_RBP_labels = unq_intr_data['interaction_label'].loc[mRNA_RBP_interactions.index]
->>>>>>> be207446
 
 
         # 5 - split data into folds
         # cv_data_unq = get_stratified_cv_folds_for_unique(unq_intr_data=unq_intr_data, unq_y=unq_y, n_splits=n_splits,
                                                         #  label_col=cls.binary_intr_label_col)
         # For mRNA-sRNA interactions
-<<<<<<< HEAD
         sRNA_cv_folds = stratified_cv_for_interaction(mRNA_sRNA_interactions, mRNA_sRNA_labels, label_col=cls.binary_srna_intr_label_col, n_splits=2)
 
         # For mRNA-RBP interactions
         RBP_cv_folds = stratified_cv_for_interaction(mRNA_RBP_interactions, mRNA_RBP_labels, label_col=cls.binary_rbp_intr_label_col, n_splits=2)
-=======
-        sRNA_cv_folds = stratified_cv_for_interaction(mRNA_sRNA_interactions, mRNA_sRNA_labels, n_splits=5)
-
-        # For mRNA-RBP interactions
-        RBP_cv_folds = stratified_cv_for_interaction(mRNA_RBP_interactions, mRNA_RBP_labels, n_splits=5)
->>>>>>> be207446
+
 
         combined_cv_folds = {}
 
         for i in sRNA_cv_folds.keys():
             combined_cv_folds[i] = {
-<<<<<<< HEAD
                 'sRNA_train': sRNA_cv_folds[i]['unq_train'],
                 'sRNA_val': sRNA_cv_folds[i]['unq_val'],
                 'RBP_train': RBP_cv_folds[i]['unq_train'],
@@ -946,18 +835,16 @@
                 # 'RBP_val': RBP_cv_folds[i]['val_data'],
                 # 'RBP_val_labels': RBP_cv_folds[i]['val_labels']
             }
-=======
-                'sRNA_train': sRNA_cv_folds[i]['train_data'],
-                'sRNA_train_labels': sRNA_cv_folds[i]['train_labels'],
-                'RBP_train': RBP_cv_folds[i]['train_data'],
-                'RBP_train_labels': RBP_cv_folds[i]['train_labels'],
-                'sRNA_val': sRNA_cv_folds[i]['val_data'],
-                'sRNA_val_labels': sRNA_cv_folds[i]['val_labels'],
-                'RBP_val': RBP_cv_folds[i]['val_data'],
-                'RBP_val_labels': RBP_cv_folds[i]['val_labels']
-            }
-
->>>>>>> be207446
+#                 'sRNA_train': sRNA_cv_folds[i]['train_data'],
+#                 'sRNA_train_labels': sRNA_cv_folds[i]['train_labels'],
+#                 'RBP_train': RBP_cv_folds[i]['train_data'],
+#                 'RBP_train_labels': RBP_cv_folds[i]['train_labels'],
+#                 'sRNA_val': sRNA_cv_folds[i]['val_data'],
+#                 'sRNA_val_labels': sRNA_cv_folds[i]['val_labels'],
+#                 'RBP_val': RBP_cv_folds[i]['val_data'],
+#                 'RBP_val_labels': RBP_cv_folds[i]['val_labels']
+#             }
+
         dummy_x_train, dummy_x_val = pd.DataFrame(), pd.DataFrame()
         dummy_y_train, dummy_y_val = list(), list()
         dummy_meta_train, dummy_meta_val = pd.DataFrame(), pd.DataFrame()
@@ -965,21 +852,8 @@
         # 6 - predict on folds
         cv_training_history = {}
         cv_prediction_dfs = {}
-<<<<<<< HEAD
-        train_neg_sampling = True  # ## ??????????????????????????????????????????
-        # for fold, fold_data_unq in combined_cv_folds.items():
-        #     logger.debug(f"starting fold {fold}")
-        #     # 6.1 - predict on validation set (pos + random sampled neg)
-        #     predictions, training_history = \
-        #         cls.train_and_test(X_train=dummy_x_train, y_train=dummy_y_train, X_test=dummy_x_val, y_test=dummy_y_val,
-        #                            model_args=model_args, metadata_train=dummy_meta_train, metadata_test=dummy_meta_val,
-        #                            unq_train=fold_data_unq['sRNA_train'], unq_test=fold_data_unq['unq_val'],
-        #                            train_neg_sampling=train_neg_sampling, srna_acc_col=srna_acc_col, mrna_acc_col=mrna_acc_col, **kwargs)
+        train_neg_sampling = True 
         for fold, fold_data_unq in combined_cv_folds.items(): 
-=======
-        train_neg_sampling = False  # negatives were already added to cv_data_unq
-        for fold, fold_data_unq in combined_cv_folds.items():
->>>>>>> be207446
             logger.debug(f"starting fold {fold}")
             
             # Extract training and validation data for both sRNA and RBP
